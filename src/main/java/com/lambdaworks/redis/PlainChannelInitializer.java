--- conflicted
+++ resolved
@@ -12,12 +12,7 @@
 import com.lambdaworks.redis.event.connection.ConnectedEvent;
 import com.lambdaworks.redis.event.connection.ConnectionActivatedEvent;
 import com.lambdaworks.redis.event.connection.DisconnectedEvent;
-<<<<<<< HEAD
-import com.lambdaworks.redis.protocol.Command;
-
-=======
 import com.lambdaworks.redis.protocol.AsyncCommand;
->>>>>>> 215dbee2
 import io.netty.channel.Channel;
 import io.netty.channel.ChannelHandler;
 import io.netty.channel.ChannelHandlerContext;
@@ -29,12 +24,7 @@
  */
 class PlainChannelInitializer extends io.netty.channel.ChannelInitializer<Channel> implements RedisChannelInitializer {
 
-<<<<<<< HEAD
-    final static RedisCommandBuilder<String, String> INITIALIZING_CMD_BUILDER = new RedisCommandBuilder<String, String>(
-            new Utf8StringCodec());
-=======
     final static RedisCommandBuilder<String, String> INITIALIZING_CMD_BUILDER = new RedisCommandBuilder<>(new Utf8StringCodec());
->>>>>>> 215dbee2
 
     protected boolean pingBeforeActivate;
     protected SettableFuture<Boolean> initializedFuture = SettableFuture.create();
@@ -94,15 +84,9 @@
                     eventBus.publish(new ConnectedEvent(local(ctx), remote(ctx)));
                     if (pingBeforeActivate) {
                         if (password != null && password.length != 0) {
-<<<<<<< HEAD
-                            pingCommand = INITIALIZING_CMD_BUILDER.auth(new String(password));
-                        } else {
-                            pingCommand = INITIALIZING_CMD_BUILDER.ping();
-=======
                             pingCommand = new AsyncCommand<>(INITIALIZING_CMD_BUILDER.auth(new String(password)));
                         } else {
                             pingCommand = new AsyncCommand<>(INITIALIZING_CMD_BUILDER.ping());
->>>>>>> 215dbee2
                         }
                         pingBeforeActivate(pingCommand, initializedFuture, ctx, handlers);
                     } else {
@@ -128,9 +112,6 @@
 
     static void pingBeforeActivate(final AsyncCommand<?, ?, ?> cmd, final SettableFuture<Boolean> initializedFuture,
             final ChannelHandlerContext ctx, final List<ChannelHandler> handlers) throws Exception {
-<<<<<<< HEAD
-        cmd.addListener(new PingResponseListener(initializedFuture, cmd, ctx), ctx.executor());
-=======
         cmd.handle((o, throwable) -> {
             if (throwable == null) {
                 initializedFuture.set(true);
@@ -140,7 +121,6 @@
             }
             return null;
         });
->>>>>>> 215dbee2
 
         ctx.channel().writeAndFlush(cmd);
     }
@@ -157,37 +137,4 @@
         return initializedFuture;
     }
 
-<<<<<<< HEAD
-    private static class PingResponseListener implements Runnable {
-
-        private final SettableFuture<Boolean> initializedFuture;
-        private final Command<?, ?, ?> cmd;
-        private final ChannelHandlerContext ctx;
-
-        public PingResponseListener(SettableFuture<Boolean> initializedFuture, Command<?, ?, ?> cmd, ChannelHandlerContext ctx) {
-            this.initializedFuture = initializedFuture;
-            this.cmd = cmd;
-            this.ctx = ctx;
-        }
-
-        @Override
-        public void run() {
-            if (!initializedFuture.isDone()) {
-                if (cmd.getException() != null) {
-                    initializedFuture.setException(cmd.getException());
-                    return;
-                }
-
-                if (cmd.getError() != null) {
-                    initializedFuture.setException(new RedisCommandExecutionException(cmd.getError()));
-                    return;
-                }
-
-                initializedFuture.set(true);
-                ctx.fireChannelActive();
-            }
-        }
-    }
-=======
->>>>>>> 215dbee2
 }