lettuce 4.0.Beta1 RELEASE NOTES

This release is a major release that introduces numerous changes like stateful connections,
the reactive API and many more. Lettuce 4.0 includes all features from lettuce 3.3.

This release contains some breaking changes. You may want to consult the
wiki at https://github.com/mp911de/lettuce/wiki/Migration-from-3.x-to-4.x
to check the migration guide.

All `Redis...Connection` and `Redis...AsyncConnection` interfaces are deprecated and replaced by new `...Commands`
interfaces.

The cluster API was extended to run a command on multiple nodes and invocation
to multi-key commands DEL, MGET, MSET and MSETNX perform automatic pipelining
if the keys belong to different slots/masters.

A couple of changes are breaking changes, and you need most likely to adopt
your code to use lettuce 4.0. lettuce 4.0 dropped Java 6 and 7 support and
requires Java 8 to run.

lettuce 4.0 needs Java 8 and cannot be used with Java 6 or 7.

If you need any support, meet lettuce at:

* Google Group: https://groups.google.com/d/forum/lettuce-redis-client-users
* Gitter: https://gitter.im/mp911de/lettuce
* Github Issues: https://github.com/mp911de/lettuce/issues


Reactive API
------------
Lettuce provides since its genesis two API's: Sync and async.
Now comes a third one: Reactive.
The reactive API uses rx-java and every command on the reactive API returns an Observable.

```java
StatefulRedisConnection<String, String> connection = client.connect();
RedisReactiveCommands<String, String> reactive = stateful.reactive();

Observable<String> observable = reactiveApi.keys("*");
observable.subscribe();

// more sophisticated

reactive.keys("*").flatMap(reactive::del).subscribe();
```

The command is only executed on a subscription to the Observable.
Commands returning a collection, such as Lists or Sets,
return Observables that provide the element type.
The reactive API covers the same commands as the synchronous/asynchronous API's.

Read more: https://github.com/mp911de/lettuce/wiki/Reactive-API-(4.0)

Rearchitecting the API
-----
Before 4.0, connection resources (sockets, events) were bound to the particular API.
If one wanted to use a different API, he had to create another connection to Redis.
This coupling is loosed now. By calling `connect()` you will no longer get a synchronous connection, you will get a `StatefulRedisConnection`
with the access to the synchronous, asynchronous and reactive API.
All commands are executed using netty and it does not matter, from which API you come.

3.x code:
```java
RedisConnection connection = client.connect();
```

4.x code:
```java
StatefulRedisConnection stateful = client.connect();

RedisCommands commands = stateful.sync();

// still working
RedisConnection connection = stateful.sync();
```

The other `connect` methods like `connectAsync` and `connectSentinelAsync` are
deprecated but remain unchanged.

Breaking changes in `connect` methods are:

* `RedisClient.connect` (provides a `StatefulRedisConnection`)
* `RedisClient.connectPubSub` (provides a `StatefulRedisPubSubConnection`)
* `RedisClusterClient.connectCluster` (provides a `StatefulRedisClusterConnection`)

New `connect` methods:

* `RedisClient.connectSentinel` (provides a `StatefulRedisSentinelConnection`)

New segregated command interfaces
---------------------------------
Starting with reactive API's, another 13 interfaces will be provided with lettuce.
This change increases the count of types within the `com.lambdaworks.redis`
package and the package gets messier again. In combination with the stateful connection
the original `...Connection` or `...AsyncConnection` interfaces no longer
reflect the real purpose. New `Commands` interfaces provide the same
functionality and are located in `api.sync` and `api.async` packages
(respective `cluster.api.sync`, `cluster.api.async` and so on for the Redis Cluster client and PubSub).

The following interfaces are deprecated and substituted by new `...Commands` interfaces:

* RedisHashesAsyncConnection
* RedisHashesConnection
* RedisHLLAsyncConnection
* RedisHLLConnection
* RedisKeysAsyncConnection
* RedisKeysConnection
* RedisListsAsyncConnection
* RedisListsConnection
* RedisScriptingAsyncConnection
* RedisScriptingConnection
* RedisSentinelAsyncConnection
* RedisServerAsyncConnection
* RedisServerConnection
* RedisSetsAsyncConnection
* RedisSetsConnection
* RedisSortedSetsAsyncConnection
* RedisSortedSetsConnection
* RedisStringsAsyncConnection
* RedisStringsConnection
* RedisClusterConnection
* RedisConnection
* RedisClusterAsyncConnection
* RedisAsyncConnection
* BaseRedisConnection
* BaseRedisAsyncConnection

See https://github.com/mp911de/lettuce/wiki/Migration-from-3.x-to-4.x#optional-changes
for the migration matrix.

## New API's

* StatefulClusterConnection
* StatefulRedisPubSubConnection
* StatefulClusterConnection
* StatefulRedisSentinelConnection
* RedisPubSubAsyncConnection and RedisPubSubConnection

## API Changes

* readOnly and readWrite changed from `String` return type to `RedisFuture<String>`. The connection state is maintained by the future completion.
* Moved `CommandOutput` from `com.lambdaworks.redis.protocol` to  `com.lambdaworks.redis.output`
* Moved `SetArgs` from `com.lambdaworks.redis.protocol` to `com.lambdaworks.redis`
* All connections are `AutoCloseable` so you can handle connections using try-with-resources.
* `RedisFuture`s are based on `CompleteableFuture` and throw now any occurred exception when accessing the value using `get()`.
Exceptions are passed down the `CompletionStage`s.


Cross-slot command execution
----------------------------
Regular Redis Cluster commands are limited to single-slot keys, basically either single key
commands or multi-key commands that share the same hash slot of their keys.

The cross slot limitation can be mitigated by using the advanced cluster API for some
multi-key commands. Commands that operate on keys with different slots are decomposed into multiple commands.
The single commands are fired in a fork/join fashion. The commands are issued concurrently to avoid
synchronous chaining. Results are synchronized before the command is completed (from a user perspective).

Following commands are supported for cross-slot command execution:

* DEL: Delete the KEYs from the affected cluster. Returns the number of keys that were removed
* MGET: Get the values of all given KEYs. Returns the values in the order of the keys.
* MSET: Set multiple key/value pairs for all given KEYs. Returns always OK.

Cross-slot command execution is available on the following APIs:

* RedisAdvancedClusterCommands
* RedisAdvancedClusterAsyncCommands
* RedisAdvancedClusterReactiveCommands

Node Selection API/Execution of commands on multiple cluster nodes
------------------------------------------------------------------
The advanced cluster API allows to select nodes and run commands on the node selection:

```java
RedisAdvancedClusterAsyncCommands<String, String> async = clusterClient.connect().async();
AsyncNodeSelection<String, String> slaves = connection.slaves();

AsyncExecutions<List<String>> executions = slaves.commands().keys("*");
executions.forEach(result -> result.thenAccept(keys -> System.out.println(keys)));
```

Commands are dispatched to the nodes within the selection, the result (CompletionStage) is available through AsyncExecutions.
This API is currently only available for async commands and a technical preview so your feedback is highly appreciated.

Read more: https://github.com/mp911de/lettuce/wiki/Redis-Cluster-(4.0)


Updated dependencies
--------------------
* rxjava 1.0.13 (new)
* Google Guava 17.0 -> 18.0
* netty 4.0.28.Final 4.0.30.Final
* commons-pool2 2.2 -> 2.4.2


Enhancements
------------
* Advanced Cluster API (async) #78
* Improve HLL command interface #77
* Move segregated API interfaces to own packages  #76
* Provide a stateful Redis connection and decouple sync/async API from connection resources #75
* Reactive support #68
* Pipelining for certain cluster commands #66
* Drop support for Java 6 and Java 7 #50
* Migrate RedisFuture to CompletionStage #48
* Allow limiting the request queue size #115
<<<<<<< HEAD
* Allow to read from master/slave/nearest node when using Redis Cluster #114
=======
* Improve Codec API #118
>>>>>>> 0daa66b1


Fixes
-----

Other
------
* Update Dependencies for lettuce 4.0 #116


lettuce requires a minimum of Java 8 to build and run. It is tested continuously against the latest Redis source-build.

For complete information on lettuce see the websites:

* http://github.com/mp911de/lettuce
* http://redis.paluch.biz<|MERGE_RESOLUTION|>--- conflicted
+++ resolved
@@ -206,11 +206,8 @@
 * Drop support for Java 6 and Java 7 #50
 * Migrate RedisFuture to CompletionStage #48
 * Allow limiting the request queue size #115
-<<<<<<< HEAD
+* Improve Codec API #118
 * Allow to read from master/slave/nearest node when using Redis Cluster #114
-=======
-* Improve Codec API #118
->>>>>>> 0daa66b1
 
 
 Fixes
